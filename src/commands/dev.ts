import chalk from "chalk"
import { join } from "node:path"
import { spawn, type ChildProcess } from "node:child_process"
import { setupTunnelAndPlayground } from "../lib/dev-lifecycle"
import { ensureApiKey } from "../utils/runtime"
import { buildMcpServer } from "../lib/build"
import { existsSync } from "node:fs"
import { debug } from "../logger"

interface DevOptions {
	entryFile?: string
	port?: string
	key?: string
	open?: boolean
	initialMessage?: string
<<<<<<< HEAD
=======
	configFile?: string
>>>>>>> e5faefdc
}

export async function dev(options: DevOptions = {}): Promise<void> {
	try {
		// Ensure API key is available
		const apiKey = await ensureApiKey(options.key)

		const smitheryDir = join(".smithery")
		const outFile = join(smitheryDir, "index.cjs")
		const finalPort = options.port || "8181"

		let childProcess: ChildProcess | undefined
		let tunnelListener: { close: () => Promise<void> } | undefined
		let isFirstBuild = true
		let isRebuilding = false

		// Function to start the server process
		const startServer = async () => {
			// Kill existing process
			if (childProcess && !childProcess.killed) {
				isRebuilding = true
				childProcess.kill("SIGTERM")
				await new Promise((resolve) => setTimeout(resolve, 100))
			}

			// Ensure the output file exists before starting the process (handles async fs write timing)
			await new Promise<void>((resolve) => {
				if (existsSync(outFile)) {
					return resolve()
				}
				const interval = setInterval(() => {
					if (existsSync(outFile)) {
						clearInterval(interval)
						resolve()
					}
				}, 50)
			})

			// Start new process with tsx loader so .ts imports work in runtime bootstrap
			childProcess = spawn(
				"node",
				["--import", "tsx", join(process.cwd(), outFile)],
				{
					stdio: ["inherit", "pipe", "pipe"],
					env: {
						...process.env,
						PORT: finalPort,
					},
				},
			)

			const processOutput = (data: Buffer) => {
				const chunk = data.toString()
				process.stdout.write(chunk)
			}

			childProcess.stdout?.on("data", processOutput)
			childProcess.stderr?.on("data", (data) => {
				const chunk = data.toString()
				process.stderr.write(chunk)
			})

			childProcess.on("error", (error) => {
				console.error(chalk.red("❌ Process error:"), error)
				cleanup()
			})

			childProcess.on("exit", (code) => {
				// Ignore exits during rebuilds - this is expected behavior
				if (isRebuilding) {
					isRebuilding = false
					return
				}

				if (code !== 0 && code !== null) {
					console.log(chalk.yellow(`⚠️  Process exited with code ${code}`))
					cleanup()
				}
			})

			// Start tunnel and open playground on first successful start
			if (isFirstBuild) {
				console.log(chalk.green(`✅ Server starting on port ${finalPort}`))
				setupTunnelAndPlayground(
					finalPort,
					apiKey,
					options.open !== false,
					options.initialMessage,
				)
					.then(({ listener }) => {
						tunnelListener = listener
						isFirstBuild = false
					})
					.catch((error) => {
						console.error(chalk.red("❌ Failed to start tunnel:"), error)
					})
			}
		}

		// Set up build with watch mode
		const buildContext = await buildMcpServer({
			outFile,
			entryFile: options.entryFile,
			configFile: options.configFile,
			watch: true,
			onRebuild: () => {
				startServer()
			},
		})

		// Handle cleanup on exit
		const cleanup = async () => {
			console.log(chalk.yellow("\n👋 Shutting down dev server..."))

			// Stop watching
			if (buildContext && "dispose" in buildContext) {
				await buildContext.dispose()
			}

			// Close tunnel
			if (tunnelListener) {
				try {
					await tunnelListener.close()
					debug(chalk.green("Tunnel closed"))
				} catch (error) {
					debug(chalk.yellow("Tunnel already closed"))
				}
			}

			// Kill child process
			if (childProcess && !childProcess.killed) {
				console.log(chalk.yellow("Stopping MCP server..."))
				console.log(
					`\n\n${chalk.rgb(
						234,
						88,
						12,
					)(
						"Thanks for using Smithery!",
					)}\n🚀 One-click cloud deploy: ${chalk.blue.underline(
						"https://smithery.ai/new",
					)}\n\n`,
				)
				childProcess.kill("SIGTERM")

				// Force kill after 5 seconds
				setTimeout(() => {
					if (childProcess && !childProcess.killed) {
						childProcess.kill("SIGKILL")
					}
				}, 5000)
			}

			process.exit(0)
		}

		// Set up signal handlers
		process.on("SIGINT", cleanup)
		process.on("SIGTERM", cleanup)

		// Keep the process alive
		await new Promise<void>(() => {})
	} catch (error) {
		console.error(chalk.red("❌ Dev server failed:"), error)
		process.exit(1)
	}
}<|MERGE_RESOLUTION|>--- conflicted
+++ resolved
@@ -13,10 +13,7 @@
 	key?: string
 	open?: boolean
 	initialMessage?: string
-<<<<<<< HEAD
-=======
 	configFile?: string
->>>>>>> e5faefdc
 }
 
 export async function dev(options: DevOptions = {}): Promise<void> {
